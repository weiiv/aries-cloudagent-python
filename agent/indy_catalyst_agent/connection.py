--- conflicted
+++ resolved
@@ -60,24 +60,13 @@
         }
 
         Or, in the case of a peer DID:
-<<<<<<< HEAD
         {
             "@type": "did:sov:BzCbsNYhMrjHiqZDTUASHg;spec/connections/1.0/invitation",
             "label": "Alice",
             "did": "did:peer:oiSqsNYhMrjHiqZDTUthsw",
-            "recipient_keys": ["8HH5gYEeNc3z7PYXmd54d4x6qAfCNrqQqEB3nS7Zfu7K"],
+            "recipientKeys": ["8HH5gYEeNc3z7PYXmd54d4x6qAfCNrqQqEB3nS7Zfu7K"],
             "serviceEndpoint": "https://example.com/endpoint"
         }
-
-=======
-            {
-                "@type": "did:sov:BzCbsNYhMrjHiqZDTUASHg;spec/connections/1.0/invitation",
-                "label": "Alice",
-                "did": "did:peer:oiSqsNYhMrjHiqZDTUthsw",
-                "recipientKeys": ["8HH5gYEeNc3z7PYXmd54d4x6qAfCNrqQqEB3nS7Zfu7K"],
-                "serviceEndpoint": "https://example.com/endpoint"
-            }
->>>>>>> f0f446e3
         Currently, only peer DID is supported.
         """
         self._logger.debug("Creating invitation")
