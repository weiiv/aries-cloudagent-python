--- conflicted
+++ resolved
@@ -198,14 +198,6 @@
 
     """
     context: AdminRequestContext = request["context"]
-<<<<<<< HEAD
-    async with context.profile.session() as session:
-        wallet = session.inject_or(BaseWallet)
-    if not wallet:
-        raise web.HTTPForbidden(reason="No wallet available")
-=======
-
->>>>>>> 576bcada
     filter_did = request.query.get("did")
     filter_verkey = request.query.get("verkey")
     filter_method = DIDMethod.from_method(request.query.get("method"))
@@ -338,20 +330,8 @@
         try:
             info = await wallet.create_local_did(method=method, key_type=key_type)
 
-<<<<<<< HEAD
-    async with context.profile.session() as session:
-        wallet = session.inject_or(BaseWallet)
-    if not wallet:
-        raise web.HTTPForbidden(reason="No wallet available")
-    try:
-        info = await wallet.create_local_did(method=method, key_type=key_type)
-
-    except WalletError as err:
-        raise web.HTTPBadRequest(reason=err.roll_up) from err
-=======
         except WalletError as err:
             raise web.HTTPBadRequest(reason=err.roll_up) from err
->>>>>>> 576bcada
 
     return web.json_response({"result": format_did_info(info)})
 
@@ -370,16 +350,6 @@
 
     """
     context: AdminRequestContext = request["context"]
-<<<<<<< HEAD
-    async with context.profile.session() as session:
-        wallet = session.inject_or(BaseWallet)
-    if not wallet:
-        raise web.HTTPForbidden(reason="No wallet available")
-    try:
-        info = await wallet.get_public_did()
-    except WalletError as err:
-        raise web.HTTPBadRequest(reason=err.roll_up) from err
-=======
     info = None
     async with context.session() as session:
         wallet = session.inject_or(BaseWallet)
@@ -389,7 +359,6 @@
             info = await wallet.get_public_did()
         except WalletError as err:
             raise web.HTTPBadRequest(reason=err.roll_up) from err
->>>>>>> 576bcada
 
     return web.json_response({"result": format_did_info(info)})
 
@@ -409,18 +378,11 @@
 
     """
     context: AdminRequestContext = request["context"]
-<<<<<<< HEAD
-    session = await context.profile.session()
-    wallet = session.inject_or(BaseWallet)
-    if not wallet:
-        raise web.HTTPForbidden(reason="No wallet available")
-=======
-    async with context.session() as session:
-        wallet = session.inject_or(BaseWallet)
-        if not wallet:
-            raise web.HTTPForbidden(reason="No wallet available")
-
->>>>>>> 576bcada
+    async with context.session() as session:
+        wallet = session.inject_or(BaseWallet)
+        if not wallet:
+            raise web.HTTPForbidden(reason="No wallet available")
+
     did = request.query.get("did")
     if not did:
         raise web.HTTPBadRequest(reason="Request query must include DID")
@@ -485,14 +447,6 @@
         request: aiohttp request object
     """
     context: AdminRequestContext = request["context"]
-<<<<<<< HEAD
-    session = await context.profile.session()
-    wallet = session.inject_or(BaseWallet)
-    if not wallet:
-        raise web.HTTPForbidden(reason="No wallet available")
-
-=======
->>>>>>> 576bcada
     body = await request.json()
     did = body["did"]
     endpoint = body.get("endpoint")
@@ -532,22 +486,6 @@
 
     """
     context: AdminRequestContext = request["context"]
-<<<<<<< HEAD
-    async with context.profile.session() as session:
-        wallet = session.inject_or(BaseWallet)
-    if not wallet:
-        raise web.HTTPForbidden(reason="No wallet available")
-    did = request.query.get("did")
-    if not did:
-        raise web.HTTPBadRequest(reason="Request query must include DID")
-    try:
-        did_info = await wallet.get_local_did(did)
-        endpoint = did_info.metadata.get("endpoint")
-    except WalletNotFoundError as err:
-        raise web.HTTPNotFound(reason=err.roll_up) from err
-    except WalletError as err:
-        raise web.HTTPBadRequest(reason=err.roll_up) from err
-=======
     async with context.session() as session:
         wallet = session.inject_or(BaseWallet)
         if not wallet:
@@ -563,7 +501,6 @@
             raise web.HTTPNotFound(reason=err.roll_up) from err
         except WalletError as err:
             raise web.HTTPBadRequest(reason=err.roll_up) from err
->>>>>>> 576bcada
 
     return web.json_response({"did": did, "endpoint": endpoint})
 
@@ -583,13 +520,6 @@
 
     """
     context: AdminRequestContext = request["context"]
-<<<<<<< HEAD
-    async with context.profile.session() as session:
-        wallet = session.inject_or(BaseWallet)
-    if not wallet:
-        raise web.HTTPForbidden(reason="No wallet available")
-=======
->>>>>>> 576bcada
     did = request.query.get("did")
     if not did:
         raise web.HTTPBadRequest(reason="Request query must include DID")
