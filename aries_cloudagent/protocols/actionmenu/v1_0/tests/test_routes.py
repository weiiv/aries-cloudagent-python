from asynctest import TestCase as AsyncTestCase
from asynctest import mock as async_mock

from .....admin.request_context import AdminRequestContext
from .....storage.error import StorageNotFoundError

from .. import routes as test_module


class TestActionMenuRoutes(AsyncTestCase):
    def setUp(self):
<<<<<<< HEAD
        self.request_dict = {
            "outbound_message_router": async_mock.CoroutineMock(),
            "context": "context",
        }
=======
        self.session_inject = {}
        self.context = AdminRequestContext.test_context(self.session_inject)
        self.request_dict = {"context": self.context}
        self.request = async_mock.MagicMock(
            app={"outbound_message_router": async_mock.CoroutineMock()},
            match_info={},
            query={},
            __getitem__=lambda _, k: self.request_dict[k],
        )

    async def test_actionmenu_close(self):
        self.request.json = async_mock.CoroutineMock()
        self.request.match_info = {"conn_id": "dummy"}
>>>>>>> c32bd6eb

    async def test_actionmenu_close(self):
        mock_request = async_mock.MagicMock(
            __getitem__=async_mock.Mock(side_effect=self.request_dict.__getitem__),
        )
        mock_request.json = async_mock.CoroutineMock()

        test_module.retrieve_connection_menu = async_mock.CoroutineMock()
        test_module.save_connection_menu = async_mock.CoroutineMock()

        with async_mock.patch.object(test_module.web, "json_response") as mock_response:
            res = await test_module.actionmenu_close(self.request)
            mock_response.assert_called_once_with({})

    async def test_actionmenu_close_x(self):
<<<<<<< HEAD
        mock_request = async_mock.MagicMock(
            __getitem__=async_mock.Mock(side_effect=self.request_dict.__getitem__),
        )
        mock_request.json = async_mock.CoroutineMock()
=======
        self.request.json = async_mock.CoroutineMock()
        self.request.match_info = {"conn_id": "dummy"}
>>>>>>> c32bd6eb

        test_module.retrieve_connection_menu = async_mock.CoroutineMock()
        test_module.save_connection_menu = async_mock.CoroutineMock(
            side_effect=test_module.StorageError()
        )

        with self.assertRaises(test_module.web.HTTPBadRequest):
            await test_module.actionmenu_close(self.request)

    async def test_actionmenu_close_not_found(self):
<<<<<<< HEAD
        mock_request = async_mock.MagicMock(
            __getitem__=async_mock.Mock(side_effect=self.request_dict.__getitem__),
        )
        mock_request.json = async_mock.CoroutineMock()
=======
        self.request.json = async_mock.CoroutineMock()
        self.request.match_info = {"conn_id": "dummy"}
>>>>>>> c32bd6eb

        test_module.retrieve_connection_menu = async_mock.CoroutineMock(
            return_value=None
        )
        with self.assertRaises(test_module.web.HTTPNotFound):
            await test_module.actionmenu_close(self.request)

    async def test_actionmenu_fetch(self):
<<<<<<< HEAD
        mock_request = async_mock.MagicMock(
            __getitem__=async_mock.Mock(side_effect=self.request_dict.__getitem__),
        )
        mock_request.json = async_mock.CoroutineMock()
=======
        self.request.json = async_mock.CoroutineMock()
        self.request.match_info = {"conn_id": "dummy"}
>>>>>>> c32bd6eb

        test_module.retrieve_connection_menu = async_mock.CoroutineMock(
            return_value=None
        )

        with async_mock.patch.object(test_module.web, "json_response") as mock_response:
            res = await test_module.actionmenu_fetch(self.request)
            mock_response.assert_called_once_with({"result": None})

    async def test_actionmenu_perform(self):
<<<<<<< HEAD
        mock_request = async_mock.MagicMock(
            match_info={"conn_id": "dummy"},
            __getitem__=async_mock.Mock(side_effect=self.request_dict.__getitem__),
        )
        mock_request.json = async_mock.CoroutineMock()
=======
        self.request.json = async_mock.CoroutineMock()
        self.request.match_info = {"conn_id": "dummy"}
>>>>>>> c32bd6eb

        with async_mock.patch.object(
            test_module, "ConnRecord", autospec=True
        ) as mock_conn_record, async_mock.patch.object(
            test_module, "Perform", autospec=True
        ) as mock_perform, async_mock.patch.object(
            test_module.web, "json_response"
        ) as mock_response:

            mock_conn_record.retrieve_by_id = async_mock.CoroutineMock()

            res = await test_module.actionmenu_perform(self.request)
            mock_response.assert_called_once_with({})
<<<<<<< HEAD
            mock_request["outbound_message_router"].assert_called_once_with(
=======
            self.request.app["outbound_message_router"].assert_called_once_with(
>>>>>>> c32bd6eb
                mock_perform.return_value,
                connection_id=self.request.match_info["conn_id"],
            )

    async def test_actionmenu_perform_no_conn_record(self):
<<<<<<< HEAD
        mock_request = async_mock.MagicMock(
            __getitem__=async_mock.Mock(side_effect=self.request_dict.__getitem__),
        )
        mock_request.json = async_mock.CoroutineMock()
=======
        self.request.json = async_mock.CoroutineMock()
        self.request.match_info = {"conn_id": "dummy"}
>>>>>>> c32bd6eb

        with async_mock.patch.object(
            test_module, "ConnRecord", autospec=True
        ) as mock_conn_record, async_mock.patch.object(
            test_module, "Perform", autospec=True
        ) as mock_perform:

            # Emulate storage not found (bad connection id)
            mock_conn_record.retrieve_by_id = async_mock.CoroutineMock(
                side_effect=StorageNotFoundError
            )

            with self.assertRaises(test_module.web.HTTPNotFound):
                await test_module.actionmenu_perform(self.request)

    async def test_actionmenu_perform_conn_not_ready(self):
<<<<<<< HEAD
        mock_request = async_mock.MagicMock(
            __getitem__=async_mock.Mock(side_effect=self.request_dict.__getitem__),
        )
        mock_request.json = async_mock.CoroutineMock()
=======
        self.request.json = async_mock.CoroutineMock()
        self.request.match_info = {"conn_id": "dummy"}
>>>>>>> c32bd6eb

        with async_mock.patch.object(
            test_module, "ConnRecord", autospec=True
        ) as mock_conn_record, async_mock.patch.object(
            test_module, "Perform", autospec=True
        ) as mock_perform:

            # Emulate connection not ready
            mock_conn_record.retrieve_by_id = async_mock.CoroutineMock()
            mock_conn_record.retrieve_by_id.return_value.is_ready = False

            with self.assertRaises(test_module.web.HTTPForbidden):
                await test_module.actionmenu_perform(self.request)

    async def test_actionmenu_request(self):
<<<<<<< HEAD
        mock_request = async_mock.MagicMock(
            match_info={"conn_id": "dummy"},
            __getitem__=async_mock.Mock(side_effect=self.request_dict.__getitem__),
        )
        mock_request.json = async_mock.CoroutineMock()
=======
        self.request.json = async_mock.CoroutineMock()
        self.request.match_info = {"conn_id": "dummy"}
>>>>>>> c32bd6eb

        with async_mock.patch.object(
            test_module, "ConnRecord", autospec=True
        ) as mock_conn_record, async_mock.patch.object(
            test_module, "MenuRequest", autospec=True
        ) as menu_request, async_mock.patch.object(
            test_module.web, "json_response"
        ) as mock_response:

            mock_conn_record.retrieve_by_id = async_mock.CoroutineMock()

            res = await test_module.actionmenu_request(self.request)
            mock_response.assert_called_once_with({})
<<<<<<< HEAD
            mock_request["outbound_message_router"].assert_called_once_with(
=======
            self.request.app["outbound_message_router"].assert_called_once_with(
>>>>>>> c32bd6eb
                menu_request.return_value,
                connection_id=self.request.match_info["conn_id"],
            )

    async def test_actionmenu_request_no_conn_record(self):
<<<<<<< HEAD
        mock_request = async_mock.MagicMock(
            __getitem__=async_mock.Mock(side_effect=self.request_dict.__getitem__),
        )
        mock_request.json = async_mock.CoroutineMock()
=======
        self.request.json = async_mock.CoroutineMock()
        self.request.match_info = {"conn_id": "dummy"}
>>>>>>> c32bd6eb

        with async_mock.patch.object(
            test_module, "ConnRecord", autospec=True
        ) as mock_conn_record, async_mock.patch.object(
            test_module, "Perform", autospec=True
        ) as mock_perform:

            # Emulate storage not found (bad connection id)
            mock_conn_record.retrieve_by_id = async_mock.CoroutineMock(
                side_effect=StorageNotFoundError
            )

            with self.assertRaises(test_module.web.HTTPNotFound):
                await test_module.actionmenu_request(self.request)

    async def test_actionmenu_request_conn_not_ready(self):
<<<<<<< HEAD
        mock_request = async_mock.MagicMock(
            __getitem__=async_mock.Mock(side_effect=self.request_dict.__getitem__),
        )
        mock_request.json = async_mock.CoroutineMock()
=======
        self.request.json = async_mock.CoroutineMock()
        self.request.match_info = {"conn_id": "dummy"}
>>>>>>> c32bd6eb

        with async_mock.patch.object(
            test_module, "ConnRecord", autospec=True
        ) as mock_conn_record, async_mock.patch.object(
            test_module, "Perform", autospec=True
        ) as mock_perform:

            # Emulate connection not ready
            mock_conn_record.retrieve_by_id = async_mock.CoroutineMock()
            mock_conn_record.retrieve_by_id.return_value.is_ready = False

            with self.assertRaises(test_module.web.HTTPForbidden):
                await test_module.actionmenu_request(self.request)

    async def test_actionmenu_send(self):
<<<<<<< HEAD
        mock_request = async_mock.MagicMock(
            match_info={"conn_id": "dummy"},
            __getitem__=async_mock.Mock(side_effect=self.request_dict.__getitem__),
        )
        mock_request.json = async_mock.CoroutineMock()
=======
        self.request.json = async_mock.CoroutineMock()
        self.request.match_info = {"conn_id": "dummy"}
>>>>>>> c32bd6eb

        with async_mock.patch.object(
            test_module, "ConnRecord", autospec=True
        ) as mock_conn_record, async_mock.patch.object(
            test_module, "Menu", autospec=True
        ) as mock_menu, async_mock.patch.object(
            test_module.web, "json_response"
        ) as mock_response:

            mock_conn_record.retrieve_by_id = async_mock.CoroutineMock()
            mock_menu.deserialize = async_mock.MagicMock()

            res = await test_module.actionmenu_send(self.request)
            mock_response.assert_called_once_with({})
<<<<<<< HEAD
            mock_request["outbound_message_router"].assert_called_once_with(
=======
            self.request.app["outbound_message_router"].assert_called_once_with(
>>>>>>> c32bd6eb
                mock_menu.deserialize.return_value,
                connection_id=self.request.match_info["conn_id"],
            )

    async def test_actionmenu_send_deserialize_x(self):
<<<<<<< HEAD
        mock_request = async_mock.MagicMock(
            __getitem__=async_mock.Mock(side_effect=self.request_dict.__getitem__),
        )
        mock_request.json = async_mock.CoroutineMock()
=======
        self.request.json = async_mock.CoroutineMock()
        self.request.match_info = {"conn_id": "dummy"}
>>>>>>> c32bd6eb

        with async_mock.patch.object(
            test_module, "ConnRecord", autospec=True
        ) as mock_conn_record, async_mock.patch.object(
            test_module, "Menu", autospec=True
        ) as mock_menu:

            mock_conn_record.retrieve_by_id = async_mock.CoroutineMock()
            mock_menu.deserialize = async_mock.MagicMock(
                side_effect=test_module.BaseModelError("cannot deserialize")
            )

            with self.assertRaises(test_module.web.HTTPBadRequest):
                await test_module.actionmenu_send(self.request)

    async def test_actionmenu_send_no_conn_record(self):
<<<<<<< HEAD
        mock_request = async_mock.MagicMock(
            __getitem__=async_mock.Mock(side_effect=self.request_dict.__getitem__),
        )
        mock_request.json = async_mock.CoroutineMock()
=======
        self.request.json = async_mock.CoroutineMock()
        self.request.match_info = {"conn_id": "dummy"}
>>>>>>> c32bd6eb

        with async_mock.patch.object(
            test_module, "ConnRecord", autospec=True
        ) as mock_conn_record, async_mock.patch.object(
            test_module, "Menu", autospec=True
        ) as mock_menu:

            mock_menu.deserialize = async_mock.MagicMock()

            # Emulate storage not found (bad connection id)
            mock_conn_record.retrieve_by_id = async_mock.CoroutineMock(
                side_effect=StorageNotFoundError
            )

            with self.assertRaises(test_module.web.HTTPNotFound):
                await test_module.actionmenu_send(self.request)

    async def test_actionmenu_send_conn_not_ready(self):
<<<<<<< HEAD
        mock_request = async_mock.MagicMock(
            __getitem__=async_mock.Mock(side_effect=self.request_dict.__getitem__),
        )
        mock_request.json = async_mock.CoroutineMock()
=======
        self.request.json = async_mock.CoroutineMock()
        self.request.match_info = {"conn_id": "dummy"}
>>>>>>> c32bd6eb

        with async_mock.patch.object(
            test_module, "ConnRecord", autospec=True
        ) as mock_conn_record, async_mock.patch.object(
            test_module, "Menu", autospec=True
        ) as mock_menu:

            mock_menu.deserialize = async_mock.MagicMock()

            # Emulate connection not ready
            mock_conn_record.retrieve_by_id = async_mock.CoroutineMock()
            mock_conn_record.retrieve_by_id.return_value.is_ready = False

            with self.assertRaises(test_module.web.HTTPForbidden):
                await test_module.actionmenu_send(self.request)

    async def test_register(self):
        mock_app = async_mock.MagicMock()
        mock_app.add_routes = async_mock.MagicMock()

        await test_module.register(mock_app)
        mock_app.add_routes.assert_called_once()

    async def test_post_process_routes(self):
        mock_app = async_mock.MagicMock(_state={"swagger_dict": {}})
        test_module.post_process_routes(mock_app)
        assert "tags" in mock_app._state["swagger_dict"]<|MERGE_RESOLUTION|>--- conflicted
+++ resolved
@@ -9,17 +9,14 @@
 
 class TestActionMenuRoutes(AsyncTestCase):
     def setUp(self):
-<<<<<<< HEAD
-        self.request_dict = {
-            "outbound_message_router": async_mock.CoroutineMock(),
-            "context": "context",
-        }
-=======
         self.session_inject = {}
         self.context = AdminRequestContext.test_context(self.session_inject)
-        self.request_dict = {"context": self.context}
+        self.request_dict = {
+            "context": self.context,
+            "outbound_message_router": async_mock.CoroutineMock(),
+        }
         self.request = async_mock.MagicMock(
-            app={"outbound_message_router": async_mock.CoroutineMock()},
+            app={},
             match_info={},
             query={},
             __getitem__=lambda _, k: self.request_dict[k],
@@ -28,13 +25,6 @@
     async def test_actionmenu_close(self):
         self.request.json = async_mock.CoroutineMock()
         self.request.match_info = {"conn_id": "dummy"}
->>>>>>> c32bd6eb
-
-    async def test_actionmenu_close(self):
-        mock_request = async_mock.MagicMock(
-            __getitem__=async_mock.Mock(side_effect=self.request_dict.__getitem__),
-        )
-        mock_request.json = async_mock.CoroutineMock()
 
         test_module.retrieve_connection_menu = async_mock.CoroutineMock()
         test_module.save_connection_menu = async_mock.CoroutineMock()
@@ -44,15 +34,8 @@
             mock_response.assert_called_once_with({})
 
     async def test_actionmenu_close_x(self):
-<<<<<<< HEAD
-        mock_request = async_mock.MagicMock(
-            __getitem__=async_mock.Mock(side_effect=self.request_dict.__getitem__),
-        )
-        mock_request.json = async_mock.CoroutineMock()
-=======
-        self.request.json = async_mock.CoroutineMock()
-        self.request.match_info = {"conn_id": "dummy"}
->>>>>>> c32bd6eb
+        self.request.json = async_mock.CoroutineMock()
+        self.request.match_info = {"conn_id": "dummy"}
 
         test_module.retrieve_connection_menu = async_mock.CoroutineMock()
         test_module.save_connection_menu = async_mock.CoroutineMock(
@@ -63,15 +46,8 @@
             await test_module.actionmenu_close(self.request)
 
     async def test_actionmenu_close_not_found(self):
-<<<<<<< HEAD
-        mock_request = async_mock.MagicMock(
-            __getitem__=async_mock.Mock(side_effect=self.request_dict.__getitem__),
-        )
-        mock_request.json = async_mock.CoroutineMock()
-=======
-        self.request.json = async_mock.CoroutineMock()
-        self.request.match_info = {"conn_id": "dummy"}
->>>>>>> c32bd6eb
+        self.request.json = async_mock.CoroutineMock()
+        self.request.match_info = {"conn_id": "dummy"}
 
         test_module.retrieve_connection_menu = async_mock.CoroutineMock(
             return_value=None
@@ -80,15 +56,8 @@
             await test_module.actionmenu_close(self.request)
 
     async def test_actionmenu_fetch(self):
-<<<<<<< HEAD
-        mock_request = async_mock.MagicMock(
-            __getitem__=async_mock.Mock(side_effect=self.request_dict.__getitem__),
-        )
-        mock_request.json = async_mock.CoroutineMock()
-=======
-        self.request.json = async_mock.CoroutineMock()
-        self.request.match_info = {"conn_id": "dummy"}
->>>>>>> c32bd6eb
+        self.request.json = async_mock.CoroutineMock()
+        self.request.match_info = {"conn_id": "dummy"}
 
         test_module.retrieve_connection_menu = async_mock.CoroutineMock(
             return_value=None
@@ -99,16 +68,8 @@
             mock_response.assert_called_once_with({"result": None})
 
     async def test_actionmenu_perform(self):
-<<<<<<< HEAD
-        mock_request = async_mock.MagicMock(
-            match_info={"conn_id": "dummy"},
-            __getitem__=async_mock.Mock(side_effect=self.request_dict.__getitem__),
-        )
-        mock_request.json = async_mock.CoroutineMock()
-=======
-        self.request.json = async_mock.CoroutineMock()
-        self.request.match_info = {"conn_id": "dummy"}
->>>>>>> c32bd6eb
+        self.request.json = async_mock.CoroutineMock()
+        self.request.match_info = {"conn_id": "dummy"}
 
         with async_mock.patch.object(
             test_module, "ConnRecord", autospec=True
@@ -122,25 +83,14 @@
 
             res = await test_module.actionmenu_perform(self.request)
             mock_response.assert_called_once_with({})
-<<<<<<< HEAD
-            mock_request["outbound_message_router"].assert_called_once_with(
-=======
-            self.request.app["outbound_message_router"].assert_called_once_with(
->>>>>>> c32bd6eb
+            self.request["outbound_message_router"].assert_called_once_with(
                 mock_perform.return_value,
                 connection_id=self.request.match_info["conn_id"],
             )
 
     async def test_actionmenu_perform_no_conn_record(self):
-<<<<<<< HEAD
-        mock_request = async_mock.MagicMock(
-            __getitem__=async_mock.Mock(side_effect=self.request_dict.__getitem__),
-        )
-        mock_request.json = async_mock.CoroutineMock()
-=======
-        self.request.json = async_mock.CoroutineMock()
-        self.request.match_info = {"conn_id": "dummy"}
->>>>>>> c32bd6eb
+        self.request.json = async_mock.CoroutineMock()
+        self.request.match_info = {"conn_id": "dummy"}
 
         with async_mock.patch.object(
             test_module, "ConnRecord", autospec=True
@@ -157,15 +107,8 @@
                 await test_module.actionmenu_perform(self.request)
 
     async def test_actionmenu_perform_conn_not_ready(self):
-<<<<<<< HEAD
-        mock_request = async_mock.MagicMock(
-            __getitem__=async_mock.Mock(side_effect=self.request_dict.__getitem__),
-        )
-        mock_request.json = async_mock.CoroutineMock()
-=======
-        self.request.json = async_mock.CoroutineMock()
-        self.request.match_info = {"conn_id": "dummy"}
->>>>>>> c32bd6eb
+        self.request.json = async_mock.CoroutineMock()
+        self.request.match_info = {"conn_id": "dummy"}
 
         with async_mock.patch.object(
             test_module, "ConnRecord", autospec=True
@@ -181,16 +124,8 @@
                 await test_module.actionmenu_perform(self.request)
 
     async def test_actionmenu_request(self):
-<<<<<<< HEAD
-        mock_request = async_mock.MagicMock(
-            match_info={"conn_id": "dummy"},
-            __getitem__=async_mock.Mock(side_effect=self.request_dict.__getitem__),
-        )
-        mock_request.json = async_mock.CoroutineMock()
-=======
-        self.request.json = async_mock.CoroutineMock()
-        self.request.match_info = {"conn_id": "dummy"}
->>>>>>> c32bd6eb
+        self.request.json = async_mock.CoroutineMock()
+        self.request.match_info = {"conn_id": "dummy"}
 
         with async_mock.patch.object(
             test_module, "ConnRecord", autospec=True
@@ -204,25 +139,14 @@
 
             res = await test_module.actionmenu_request(self.request)
             mock_response.assert_called_once_with({})
-<<<<<<< HEAD
-            mock_request["outbound_message_router"].assert_called_once_with(
-=======
-            self.request.app["outbound_message_router"].assert_called_once_with(
->>>>>>> c32bd6eb
+            self.request["outbound_message_router"].assert_called_once_with(
                 menu_request.return_value,
                 connection_id=self.request.match_info["conn_id"],
             )
 
     async def test_actionmenu_request_no_conn_record(self):
-<<<<<<< HEAD
-        mock_request = async_mock.MagicMock(
-            __getitem__=async_mock.Mock(side_effect=self.request_dict.__getitem__),
-        )
-        mock_request.json = async_mock.CoroutineMock()
-=======
-        self.request.json = async_mock.CoroutineMock()
-        self.request.match_info = {"conn_id": "dummy"}
->>>>>>> c32bd6eb
+        self.request.json = async_mock.CoroutineMock()
+        self.request.match_info = {"conn_id": "dummy"}
 
         with async_mock.patch.object(
             test_module, "ConnRecord", autospec=True
@@ -239,15 +163,8 @@
                 await test_module.actionmenu_request(self.request)
 
     async def test_actionmenu_request_conn_not_ready(self):
-<<<<<<< HEAD
-        mock_request = async_mock.MagicMock(
-            __getitem__=async_mock.Mock(side_effect=self.request_dict.__getitem__),
-        )
-        mock_request.json = async_mock.CoroutineMock()
-=======
-        self.request.json = async_mock.CoroutineMock()
-        self.request.match_info = {"conn_id": "dummy"}
->>>>>>> c32bd6eb
+        self.request.json = async_mock.CoroutineMock()
+        self.request.match_info = {"conn_id": "dummy"}
 
         with async_mock.patch.object(
             test_module, "ConnRecord", autospec=True
@@ -263,16 +180,8 @@
                 await test_module.actionmenu_request(self.request)
 
     async def test_actionmenu_send(self):
-<<<<<<< HEAD
-        mock_request = async_mock.MagicMock(
-            match_info={"conn_id": "dummy"},
-            __getitem__=async_mock.Mock(side_effect=self.request_dict.__getitem__),
-        )
-        mock_request.json = async_mock.CoroutineMock()
-=======
-        self.request.json = async_mock.CoroutineMock()
-        self.request.match_info = {"conn_id": "dummy"}
->>>>>>> c32bd6eb
+        self.request.json = async_mock.CoroutineMock()
+        self.request.match_info = {"conn_id": "dummy"}
 
         with async_mock.patch.object(
             test_module, "ConnRecord", autospec=True
@@ -287,25 +196,14 @@
 
             res = await test_module.actionmenu_send(self.request)
             mock_response.assert_called_once_with({})
-<<<<<<< HEAD
-            mock_request["outbound_message_router"].assert_called_once_with(
-=======
-            self.request.app["outbound_message_router"].assert_called_once_with(
->>>>>>> c32bd6eb
+            self.request["outbound_message_router"].assert_called_once_with(
                 mock_menu.deserialize.return_value,
                 connection_id=self.request.match_info["conn_id"],
             )
 
     async def test_actionmenu_send_deserialize_x(self):
-<<<<<<< HEAD
-        mock_request = async_mock.MagicMock(
-            __getitem__=async_mock.Mock(side_effect=self.request_dict.__getitem__),
-        )
-        mock_request.json = async_mock.CoroutineMock()
-=======
-        self.request.json = async_mock.CoroutineMock()
-        self.request.match_info = {"conn_id": "dummy"}
->>>>>>> c32bd6eb
+        self.request.json = async_mock.CoroutineMock()
+        self.request.match_info = {"conn_id": "dummy"}
 
         with async_mock.patch.object(
             test_module, "ConnRecord", autospec=True
@@ -322,15 +220,8 @@
                 await test_module.actionmenu_send(self.request)
 
     async def test_actionmenu_send_no_conn_record(self):
-<<<<<<< HEAD
-        mock_request = async_mock.MagicMock(
-            __getitem__=async_mock.Mock(side_effect=self.request_dict.__getitem__),
-        )
-        mock_request.json = async_mock.CoroutineMock()
-=======
-        self.request.json = async_mock.CoroutineMock()
-        self.request.match_info = {"conn_id": "dummy"}
->>>>>>> c32bd6eb
+        self.request.json = async_mock.CoroutineMock()
+        self.request.match_info = {"conn_id": "dummy"}
 
         with async_mock.patch.object(
             test_module, "ConnRecord", autospec=True
@@ -349,15 +240,8 @@
                 await test_module.actionmenu_send(self.request)
 
     async def test_actionmenu_send_conn_not_ready(self):
-<<<<<<< HEAD
-        mock_request = async_mock.MagicMock(
-            __getitem__=async_mock.Mock(side_effect=self.request_dict.__getitem__),
-        )
-        mock_request.json = async_mock.CoroutineMock()
-=======
-        self.request.json = async_mock.CoroutineMock()
-        self.request.match_info = {"conn_id": "dummy"}
->>>>>>> c32bd6eb
+        self.request.json = async_mock.CoroutineMock()
+        self.request.match_info = {"conn_id": "dummy"}
 
         with async_mock.patch.object(
             test_module, "ConnRecord", autospec=True
