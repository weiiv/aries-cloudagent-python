"""Presentation request message handler."""

from .....indy.holder import IndyHolderError
from .....ledger.error import LedgerError
from .....messaging.base_handler import BaseHandler, HandlerException
from .....messaging.models.base import BaseModelError
from .....messaging.request_context import RequestContext
from .....messaging.responder import BaseResponder
from .....storage.error import StorageError, StorageNotFoundError
from .....utils.tracing import trace_event, get_timer
from .....wallet.error import WalletNotFoundError

<<<<<<< HEAD
from ..formats.handler import V20PresFormatError
from ..manager import V20PresManager, V20PresManagerError
=======
from .. import problem_report_for_record
from ..manager import V20PresManager
from ..messages.pres_format import V20PresFormat
>>>>>>> 1c7bc86b
from ..messages.pres_request import V20PresRequest
from ..messages.pres_problem_report import ProblemReportReason
from ..models.pres_exchange import V20PresExRecord


class V20PresRequestHandler(BaseHandler):
    """Message handler class for v2.0 presentation requests."""

    async def handle(self, context: RequestContext, responder: BaseResponder):
        """
        Message handler logic for v2.0 presentation requests.

        Args:
            context: request context
            responder: responder callback

        """
        r_time = get_timer()

        self._logger.debug("V20PresRequestHandler called with context %s", context)
        assert isinstance(context.message, V20PresRequest)
        self._logger.info(
            "Received v2.0 presentation request message: %s",
            context.message.serialize(as_string=True),
        )

        if not context.connection_ready:
            raise HandlerException("No connection established for presentation request")

        pres_manager = V20PresManager(context.profile)

        # Get pres ex record (holder initiated via proposal)
        # or create it (verifier sent request first)
        try:
            async with context.session() as session:
                pres_ex_record = await V20PresExRecord.retrieve_by_tag_filter(
                    session,
                    {"thread_id": context.message._thread_id},
                    {"connection_id": context.connection_record.connection_id},
                )  # holder initiated via proposal
            pres_ex_record.pres_request = context.message
        except StorageNotFoundError:
            # verifier sent this request free of any proposal
            pres_ex_record = V20PresExRecord(
                connection_id=context.connection_record.connection_id,
                thread_id=context.message._thread_id,
                initiator=V20PresExRecord.INITIATOR_EXTERNAL,
                role=V20PresExRecord.ROLE_PROVER,
                pres_request=context.message,
                auto_present=context.settings.get(
                    "debug.auto_respond_presentation_request"
                ),
                trace=(context.message._trace is not None),
            )

        pres_ex_record = await pres_manager.receive_pres_request(
            pres_ex_record
        )  # mgr only saves record: on exception, saving state err is hopeless

        r_time = trace_event(
            context.settings,
            context.message,
            outcome="V20PresRequestHandler.handle.END",
            perf_counter=r_time,
        )

        # If auto_present is enabled, respond immediately with presentation
        if pres_ex_record.auto_present:
<<<<<<< HEAD
=======
            indy_proof_request = context.message.attachment(V20PresFormat.Format.INDY)

            try:
                req_creds = await indy_proof_req_preview2indy_requested_creds(
                    indy_proof_request,
                    preview=None,
                    holder=context.inject(IndyHolder),
                )
            except ValueError as err:
                self._logger.warning(f"{err}")
                return  # not a protocol error: prover could still build proof manually

>>>>>>> 1c7bc86b
            pres_message = None
            try:
                (pres_ex_record, pres_message) = await pres_manager.create_pres(
                    pres_ex_record=pres_ex_record,
                    comment=(
                        f"auto-presented for proof requests"
                        f", pres_ex_record: {pres_ex_record.pres_ex_id}"
                    ),
                )
                await responder.send_reply(pres_message)
            except (
                BaseModelError,
                IndyHolderError,
                LedgerError,
                StorageError,
                WalletNotFoundError,
                V20PresFormatError,
            ) as err:
                self._logger.exception(err)
                if pres_ex_record:
                    async with context.session() as session:
                        await pres_ex_record.save_error_state(
                            session,
                            reason=err.roll_up,  # us: be specific
                        )
<<<<<<< HEAD
            except StorageError as err:
                self._logger.exception(err)  # may be logging to wire, not dead disk
=======
                    await responder.send_reply(
                        problem_report_for_record(
                            pres_ex_record,
                            ProblemReportReason.ABANDONED.value,  # them: be vague
                        )
                    )

>>>>>>> 1c7bc86b
            trace_event(
                context.settings,
                pres_message,
                outcome="V20PresRequestHandler.handle.PRESENT",
                perf_counter=r_time,
            )<|MERGE_RESOLUTION|>--- conflicted
+++ resolved
@@ -10,14 +10,9 @@
 from .....utils.tracing import trace_event, get_timer
 from .....wallet.error import WalletNotFoundError
 
-<<<<<<< HEAD
+from .. import problem_report_for_record
 from ..formats.handler import V20PresFormatError
-from ..manager import V20PresManager, V20PresManagerError
-=======
-from .. import problem_report_for_record
 from ..manager import V20PresManager
-from ..messages.pres_format import V20PresFormat
->>>>>>> 1c7bc86b
 from ..messages.pres_request import V20PresRequest
 from ..messages.pres_problem_report import ProblemReportReason
 from ..models.pres_exchange import V20PresExRecord
@@ -86,21 +81,6 @@
 
         # If auto_present is enabled, respond immediately with presentation
         if pres_ex_record.auto_present:
-<<<<<<< HEAD
-=======
-            indy_proof_request = context.message.attachment(V20PresFormat.Format.INDY)
-
-            try:
-                req_creds = await indy_proof_req_preview2indy_requested_creds(
-                    indy_proof_request,
-                    preview=None,
-                    holder=context.inject(IndyHolder),
-                )
-            except ValueError as err:
-                self._logger.warning(f"{err}")
-                return  # not a protocol error: prover could still build proof manually
-
->>>>>>> 1c7bc86b
             pres_message = None
             try:
                 (pres_ex_record, pres_message) = await pres_manager.create_pres(
@@ -126,18 +106,12 @@
                             session,
                             reason=err.roll_up,  # us: be specific
                         )
-<<<<<<< HEAD
-            except StorageError as err:
-                self._logger.exception(err)  # may be logging to wire, not dead disk
-=======
                     await responder.send_reply(
                         problem_report_for_record(
                             pres_ex_record,
                             ProblemReportReason.ABANDONED.value,  # them: be vague
                         )
                     )
-
->>>>>>> 1c7bc86b
             trace_event(
                 context.settings,
                 pres_message,
